/**
 * @file
 * @brief PCL point datatype for use with the OS-1
 */

#pragma once
#define PCL_NO_PRECOMPILE
#include <pcl/point_types.h>

namespace ouster_ros {
namespace OS1 {

struct EIGEN_ALIGN16 PointOS1 {
    PCL_ADD_POINT4D;
    float intensity;
    float t;
<<<<<<< HEAD
    uint16_t reflectivity;    
=======
    uint16_t reflectivity;
>>>>>>> 88f08f0e
    uint8_t ring;
    uint16_t noise;
    uint32_t range;
    EIGEN_MAKE_ALIGNED_OPERATOR_NEW
};
}
}

// clang-format off
POINT_CLOUD_REGISTER_POINT_STRUCT(ouster_ros::OS1::PointOS1,
    (float, x, x)
    (float, y, y)
    (float, z, z)
    (float, intensity, intensity)
    (float, t, t)
<<<<<<< HEAD
    (uint16_t, reflectivity, reflectivity)
=======
>>>>>>> 88f08f0e
    (uint8_t, ring, ring)
    (uint16_t, reflectivity, reflectivity)
    (uint16_t, noise, noise)
    (uint32_t, range, range)
)
// clang-format on<|MERGE_RESOLUTION|>--- conflicted
+++ resolved
@@ -14,11 +14,7 @@
     PCL_ADD_POINT4D;
     float intensity;
     float t;
-<<<<<<< HEAD
-    uint16_t reflectivity;    
-=======
     uint16_t reflectivity;
->>>>>>> 88f08f0e
     uint8_t ring;
     uint16_t noise;
     uint32_t range;
@@ -34,10 +30,6 @@
     (float, z, z)
     (float, intensity, intensity)
     (float, t, t)
-<<<<<<< HEAD
-    (uint16_t, reflectivity, reflectivity)
-=======
->>>>>>> 88f08f0e
     (uint8_t, ring, ring)
     (uint16_t, reflectivity, reflectivity)
     (uint16_t, noise, noise)
