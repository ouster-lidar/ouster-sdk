/**
 * @file
 * @brief PCL point datatype for use with the OS-1
 */

#pragma once
#define PCL_NO_PRECOMPILE
#include <pcl/point_types.h>

namespace ouster_ros {
namespace OS1 {

struct EIGEN_ALIGN16 PointOS1 {
    PCL_ADD_POINT4D;
<<<<<<< HEAD
    int32_t time_offset_us;
=======
    float intensity;
    uint32_t t;
>>>>>>> 4ce8e4ff
    uint16_t reflectivity;
    uint8_t ring;
    uint16_t noise;
    uint32_t range;
    EIGEN_MAKE_ALIGNED_OPERATOR_NEW

    static inline PointOS1 make(float x, float y, float z, float intensity,
                                uint32_t t, uint16_t reflectivity, uint8_t ring,
                                uint16_t noise, uint32_t range) {
        return {x, y, z, 0.0, intensity, t, reflectivity, ring, noise, range};
    }
};
}
}

// clang-format off
POINT_CLOUD_REGISTER_POINT_STRUCT(ouster_ros::OS1::PointOS1,
    (float, x, x)
    (float, y, y)
    (float, z, z)
<<<<<<< HEAD
    (int32_t, time_offset_us, time_offset_us)
=======
    (float, intensity, intensity)
    (uint32_t, t, t)
>>>>>>> 4ce8e4ff
    (uint16_t, reflectivity, reflectivity)
    (uint8_t, ring, ring)
    (uint16_t, noise, noise)
    (uint32_t, range, range)
)
// clang-format on<|MERGE_RESOLUTION|>--- conflicted
+++ resolved
@@ -12,12 +12,8 @@
 
 struct EIGEN_ALIGN16 PointOS1 {
     PCL_ADD_POINT4D;
-<<<<<<< HEAD
-    int32_t time_offset_us;
-=======
     float intensity;
     uint32_t t;
->>>>>>> 4ce8e4ff
     uint16_t reflectivity;
     uint8_t ring;
     uint16_t noise;
@@ -38,12 +34,8 @@
     (float, x, x)
     (float, y, y)
     (float, z, z)
-<<<<<<< HEAD
-    (int32_t, time_offset_us, time_offset_us)
-=======
     (float, intensity, intensity)
     (uint32_t, t, t)
->>>>>>> 4ce8e4ff
     (uint16_t, reflectivity, reflectivity)
     (uint8_t, ring, ring)
     (uint16_t, noise, noise)
