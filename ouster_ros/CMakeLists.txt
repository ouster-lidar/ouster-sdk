cmake_minimum_required(VERSION 3.1.0)
project(ouster_ros)

set(CMAKE_CXX_STANDARD 11)
set(CMAKE_CXX_FLAGS         "${CMAKE_CXX_FLAGS} -Wall -Wextra")
set(CMAKE_CXX_FLAGS_DEBUG   "-O0 -g")
set(CMAKE_CXX_FLAGS_RELEASE "-O3 -DNDEBUG")

find_package(PkgConfig REQUIRED)
pkg_check_modules(jsoncpp REQUIRED jsoncpp)

find_package(catkin REQUIRED COMPONENTS
  message_generation
  std_msgs
  sensor_msgs
  geometry_msgs
  pcl_ros
  pcl_conversions
  roscpp
  ouster_client
  ouster_viz
  tf2
  tf2_ros
  tf2_geometry_msgs
  minkindr
  minkindr_conversions
)

add_message_files(FILES PacketMsg.msg)
add_service_files(FILES OS1ConfigSrv.srv)
generate_messages(DEPENDENCIES std_msgs sensor_msgs geometry_msgs)

include_directories(
  include
  ${catkin_INCLUDE_DIRS}
)

catkin_package(
  INCLUDE_DIRS include
  LIBRARIES ouster_ros
  CATKIN_DEPENDS
    roscpp message_runtime pcl_ros
    pcl_conversions
    std_msgs sensor_msgs geometry_msgs
    ouster_client ouster_viz
)

add_library(ouster_ros STATIC src/os1_ros.cpp)
target_link_libraries(ouster_ros ${catkin_LIBRARIES})
add_dependencies(ouster_ros ${PROJECT_NAME}_gencpp)

add_executable(os1_node src/os1_node.cpp)
target_link_libraries(os1_node ouster_ros ${catkin_LIBRARIES})
add_dependencies(os1_node ${PROJECT_NAME}_gencpp)

add_executable(os1_cloud_node src/os1_cloud_node.cpp)
target_link_libraries(os1_cloud_node ouster_ros ${catkin_LIBRARIES})
add_dependencies(os1_cloud_node ${PROJECT_NAME}_gencpp)

add_executable(viz_node src/viz_node.cpp)
target_link_libraries(viz_node ${catkin_LIBRARIES})
add_dependencies(viz_node ${PROJECT_NAME}_gencpp)

add_executable(img_node src/img_node.cpp)
target_link_libraries(img_node ouster_ros ${catkin_LIBRARIES})
add_dependencies(img_node ${PROJECT_NAME}_gencpp)

<<<<<<< HEAD
add_executable(motion_correction_node src/motion_correction_node.cpp src/motion_correction.cpp)
target_link_libraries(motion_correction_node ${catkin_LIBRARIES})
=======
install(TARGETS os1_node
                os1_cloud_node
                viz_node
                img_node
  ARCHIVE DESTINATION ${CATKIN_PACKAGE_LIB_DESTINATION}
  LIBRARY DESTINATION ${CATKIN_PACKAGE_LIB_DESTINATION}
  RUNTIME DESTINATION ${CATKIN_PACKAGE_BIN_DESTINATION}
)
install(FILES os1.launch DESTINATION ${CATKIN_PACKAGE_SHARE_DESTINATION})
>>>>>>> e890d326
<|MERGE_RESOLUTION|>--- conflicted
+++ resolved
@@ -65,10 +65,9 @@
 target_link_libraries(img_node ouster_ros ${catkin_LIBRARIES})
 add_dependencies(img_node ${PROJECT_NAME}_gencpp)
 
-<<<<<<< HEAD
 add_executable(motion_correction_node src/motion_correction_node.cpp src/motion_correction.cpp)
 target_link_libraries(motion_correction_node ${catkin_LIBRARIES})
-=======
+
 install(TARGETS os1_node
                 os1_cloud_node
                 viz_node
@@ -77,5 +76,4 @@
   LIBRARY DESTINATION ${CATKIN_PACKAGE_LIB_DESTINATION}
   RUNTIME DESTINATION ${CATKIN_PACKAGE_BIN_DESTINATION}
 )
-install(FILES os1.launch DESTINATION ${CATKIN_PACKAGE_SHARE_DESTINATION})
->>>>>>> e890d326
+install(FILES os1.launch DESTINATION ${CATKIN_PACKAGE_SHARE_DESTINATION})