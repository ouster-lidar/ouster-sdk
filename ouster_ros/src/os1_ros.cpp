--- conflicted
+++ resolved
@@ -68,73 +68,10 @@
     return msg;
 }
 
-<<<<<<< HEAD
-static PointOS1 nth_point(int ind, const uint8_t* col_buf) {
-    float h_angle_0 = col_h_angle(col_buf);
-    auto tte = trig_table[ind];
-    const uint8_t* px_buf = nth_px(ind, col_buf);
-    float r = px_range(px_buf) / 1000.0;
-    float h_angle = tte.beam_azimuth_angles + h_angle_0;
-
-    PointOS1 point;
-    point.reflectivity = px_reflectivity(px_buf);
-    point.intensity = px_signal_photons(px_buf);
-    point.x = -r * tte.cos_beam_altitude_angles * cosf(h_angle);
-    point.y = r * tte.cos_beam_altitude_angles * sinf(h_angle);
-    point.z = r * tte.sin_beam_altitude_angles;
-    point.ring = ind;
-
-    return point;
-}
-void add_packet_to_cloud(ns scan_start_ts, ns scan_duration,
-                         const PacketMsg& pm, CloudOS1& cloud) {
-    const uint8_t* buf = pm.buf.data();
-    for (int icol = 0; icol < columns_per_buffer; icol++) {
-        const uint8_t* col_buf = nth_col(icol, buf);
-        int32_t ts = col_timestamp(col_buf) - scan_start_ts.count();
-
-        for (int ipx = 0; ipx < pixels_per_column; ipx++) {
-            auto p = nth_point(ipx, col_buf);
-            p.time_offset_us = ts/1000;
-            cloud.push_back(p);
-        }
-    }
-}
-
-void spin(const client& cli,
-          const std::function<void(const PacketMsg& pm)>& lidar_handler,
-          const std::function<void(const PacketMsg& pm)>& imu_handler) {
-    PacketMsg lidar_packet, imu_packet;
-    lidar_packet.buf.resize(lidar_packet_bytes + 1);
-    imu_packet.buf.resize(imu_packet_bytes + 1);
-
-    while (ros::ok()) {
-        auto state = poll_client(cli);
-        if (state & ERROR) {
-            ROS_ERROR("spin: poll_client returned error");
-            return;
-        }
-        if (state & LIDAR_DATA) {
-            if (read_lidar_packet(cli, lidar_packet.buf.data()))
-                lidar_handler(lidar_packet);
-        }
-        if (state & IMU_DATA) {
-            if (read_imu_packet(cli, imu_packet.buf.data()))
-                imu_handler(imu_packet);
-        }
-        ros::spinOnce();
-    }
-}
-
-static ns nearest_scan_dur(ns scan_dur, ns ts) {
-    return ns((ts.count() / scan_dur.count()) * scan_dur.count());
-};
-=======
 geometry_msgs::TransformStamped transform_to_tf_msg(
     const std::vector<double>& mat, const std::string& frame,
     const std::string& child_frame) {
     assert(mat.size() == 16);
->>>>>>> 4ce8e4ff
 
     tf2::Transform tf{};
 
