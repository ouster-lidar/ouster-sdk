--- conflicted
+++ resolved
@@ -3,17 +3,30 @@
  * @brief Example node to publish raw OS-1 output on ROS topics
  *
  * ROS Parameters
+ * scan_dur_ns: nanoseconds to batch lidar packets before publishing a cloud
  * os1_hostname: hostname or IP in dotted decimal form of the sensor
  * os1_udp_dest: hostname or IP where the sensor will send data packets
  * os1_lidar_port: port to which the sensor should send lidar data
  * os1_imu_port: port to which the sensor should send imu data
+ * replay_mode: when true, the node will listen on ~/lidar_packets and
+ *   ~/imu_packets for data instead of attempting to connect to a sensor
  */
 
+#include <chrono>
+#include <functional>
+#include <iostream>
+#include <string>
+#include <utility>
+#include <vector>
+
+#include <pcl_conversions/pcl_conversions.h>
 #include <ros/console.h>
 #include <ros/ros.h>
 #include <fstream>
 #include <sstream>
 #include <string>
+#include <sensor_msgs/Imu.h>
+#include <sensor_msgs/PointCloud2.h>
 
 #include "ouster/os1_packet.h"
 #include "ouster/os1_util.h"
@@ -21,6 +34,7 @@
 #include "ouster_ros/PacketMsg.h"
 #include "ouster_ros/os1_ros.h"
 
+using ns = std::chrono::nanoseconds;
 using PacketMsg = ouster_ros::PacketMsg;
 using OS1ConfigSrv = ouster_ros::OS1ConfigSrv;
 namespace OS1 = ouster::OS1;
@@ -39,7 +53,7 @@
         ROS_WARN("Firmware < %s not supported; output may not be reliable",
                  to_string(OS1::min_version).c_str());
 
-    if (!info.mode) {
+    if (info.mode == OS1::lidar_mode::MODE_INVALID) {
         ROS_WARN(
             "Lidar mode not found in metadata; output may not be reliable");
         info.mode = OS1::lidar_mode_of_string(specified_lidar_mode);
@@ -145,40 +159,6 @@
     ros::init(argc, argv, "os1_node");
     ros::NodeHandle nh("~");
 
-<<<<<<< HEAD
-    auto scan_dur = ns(nh.param("scan_dur_ns", 100000000));
-    auto os1_hostname = nh.param("os1_hostname", std::string("localhost"));
-    auto os1_udp_dest = nh.param("os1_udp_dest", std::string("192.168.1.1"));
-    auto os1_lidar_port = nh.param("os1_lidar_port", -1);
-    auto os1_imu_port = nh.param("os1_imu_port", -1);
-    auto replay_mode = nh.param("replay", true);
-    std::string os1_lidar_mode = nh.param("lidar_mode", std::string("1024x10"));
-
-    auto lidar_pub = nh.advertise<sensor_msgs::PointCloud2>("points", 10);
-    auto imu_pub = nh.advertise<sensor_msgs::Imu>("imu", 10);
-
-    auto lidar_handler = ouster_ros::OS1::batch_packets(
-        scan_dur, [&](ns scan_ts, const ouster_ros::OS1::CloudOS1& cloud) {
-          sensor_msgs::PointCloud2 msg =
-              ouster_ros::OS1::cloud_to_cloud_msg(cloud, scan_ts);
-          //if (validTimestamp(msg.header.stamp)) {
-            lidar_pub.publish(msg);
-          //}
-        });
-
-    auto imu_handler = [&](const PacketMsg& p) {
-        sensor_msgs::Imu msg = ouster_ros::OS1::packet_to_imu_msg(p);
-        //if(validTimestamp(msg.header.stamp)){
-            imu_pub.publish(msg);
-        //}
-    };
-
-    if (replay_mode) {
-        auto lidar_packet_sub = nh.subscribe<PacketMsg, const PacketMsg&>(
-            "lidar_packets", 500, lidar_handler);
-        auto imu_packet_sub = nh.subscribe<PacketMsg, const PacketMsg&>(
-            "imu_packets", 500, imu_handler);
-=======
     OS1::sensor_info info{};
     auto srv =
         nh.advertiseService<OS1ConfigSrv::Request, OS1ConfigSrv::Response>(
@@ -200,6 +180,7 @@
     auto imu_port = nh.param("os1_imu_port", 7502);
     auto replay = nh.param("replay", false);
     auto lidar_mode = nh.param("lidar_mode", std::string{});
+    auto scan_dur = ns(nh.param("scan_dur_ns", 100000000));
 
     // fall back to metadata file name based on hostname, if available
     auto meta_file = nh.param("metadata", std::string{});
@@ -208,10 +189,10 @@
     if (lidar_mode.size()) {
         if (replay) ROS_WARN("Lidar mode set in replay mode. May be ignored");
     } else {
-        lidar_mode = OS1::to_string(OS1::MODE_1024x10);
-    }
-
-    if (!OS1::lidar_mode_of_string(lidar_mode)) {
+        lidar_mode = OS1::to_string(OS1::lidar_mode::MODE_1024x10);
+    }
+
+    if (OS1::lidar_mode_of_string(lidar_mode) == OS1::lidar_mode::MODE_INVALID) {
         ROS_ERROR("Invalid lidar mode %s", lidar_mode.c_str());
         return EXIT_FAILURE;
     }
@@ -234,7 +215,6 @@
                  info.fw_rev.c_str());
 
         // just serve config service
->>>>>>> 4ce8e4ff
         ros::spin();
         return EXIT_SUCCESS;
     } else {
@@ -247,11 +227,6 @@
                                     OS1::lidar_mode_of_string(lidar_mode),
                                     lidar_port, imu_port);
 
-<<<<<<< HEAD
-        auto cli = ouster::OS1::init_client(os1_hostname, os1_udp_dest,
-                                            os1_lidar_port, os1_imu_port, os1_lidar_mode);
-=======
->>>>>>> 4ce8e4ff
         if (!cli) {
             ROS_ERROR("Failed to initialize sensor at: %s", hostname.c_str());
             return EXIT_FAILURE;
