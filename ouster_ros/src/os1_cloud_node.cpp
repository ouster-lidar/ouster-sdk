/**
 * @file
 * @brief Example node to publish OS-1 point clouds and imu topics
 */

#include <ros/console.h>
#include <ros/ros.h>
#include <ros/service.h>
#include <sensor_msgs/Imu.h>
#include <sensor_msgs/PointCloud2.h>
#include <tf2_ros/static_transform_broadcaster.h>
#include <chrono>

#include "ouster/os1_packet.h"
#include "ouster/os1_util.h"
#include "ouster_ros/OS1ConfigSrv.h"
#include "ouster_ros/PacketMsg.h"
#include "ouster_ros/os1_ros.h"

using PacketMsg = ouster_ros::PacketMsg;
using CloudOS1 = ouster_ros::OS1::CloudOS1;
using PointOS1 = ouster_ros::OS1::PointOS1;

namespace OS1 = ouster::OS1;

static bool validTimestamp(const ros::Time& msg_time) {
  const ros::Duration kMaxTimeOffset(1.0);

  const ros::Time now = ros::Time::now();
  if ( msg_time < (now - kMaxTimeOffset)) {
    ROS_WARN_STREAM_THROTTLE(
        1, "OS1 clock is currently not in sync with host. Current host time: "
               << now << " OS1 message time: " << msg_time
               << ". Rejecting measurement." << " Time difference is: " << now - msg_time  << " s");
    return false;
  }

  return true;
}

int main(int argc, char** argv) {
    ros::init(argc, argv, "os1_cloud_node");
    ros::NodeHandle nh("~");

    auto tf_prefix = nh.param("tf_prefix", std::string{});
    auto sensor_frame = tf_prefix + "/os1_sensor";
    auto imu_frame = tf_prefix + "/os1_imu";
    auto lidar_frame = tf_prefix + "/os1_lidar";
    


    ouster_ros::OS1ConfigSrv cfg{};
    auto client = nh.serviceClient<ouster_ros::OS1ConfigSrv>("os1_config");
    client.waitForExistence();
    if (!client.call(cfg)) {
        ROS_ERROR("Calling os1 config service failed");
        return EXIT_FAILURE;
    }

    uint32_t H = OS1::pixels_per_column;
    uint32_t W = OS1::n_cols_of_lidar_mode(
        OS1::lidar_mode_of_string(cfg.response.lidar_mode));

    auto lidar_pub = nh.advertise<sensor_msgs::PointCloud2>("points", 10);
    auto imu_pub = nh.advertise<sensor_msgs::Imu>("imu", 100);

    auto xyz_lut = OS1::make_xyz_lut(W, H, cfg.response.beam_azimuth_angles,
                                     cfg.response.beam_altitude_angles);

    CloudOS1 cloud{W, H};
    auto it = cloud.begin();
    sensor_msgs::PointCloud2 msg{};
<<<<<<< HEAD
    double timeOffset_ms = 0.0;
    nh.param<double>("timeOffset_ms", timeOffset_ms, 0.0);
    float min_intensity = 0.0;
    nh.param<float>("min_intnesity", min_intensity, 0.0);

    ROS_INFO("Time Offset is initialized to %f ms", timeOffset_ms);
=======
    double time_offset_ms = 0.0;
    nh.param<double>("time_offset_ms", time_offset_ms, 0.0);
    ROS_INFO("Time Offset is initialized to %f ms", time_offset_ms);
>>>>>>> 29f109e6

    auto batch_and_publish = OS1::batch_to_iter<CloudOS1::iterator>(
        xyz_lut, W, H, {}, &PointOS1::make,
        [&](uint64_t scan_ts) mutable {
<<<<<<< HEAD
            msg = ouster_ros::OS1::cloud_to_cloud_filtered_msg(
                cloud, std::chrono::nanoseconds{scan_ts}, lidar_frame, min_intensity, timeOffset_ms);
            if (validTimestamp(msg.header.stamp)){
=======
            msg = ouster_ros::OS1::cloud_to_cloud_msg(
                cloud, std::chrono::nanoseconds{scan_ts}, lidar_frame,
                time_offset_ms);
            if (validTimestamp(msg.header.stamp))
>>>>>>> 29f109e6
              lidar_pub.publish(msg);
            }
        });

    auto lidar_handler = [&](const PacketMsg& pm) mutable {
        batch_and_publish(pm.buf.data(), it);
    };

    auto imu_handler = [&](const PacketMsg& p) {
        auto imu_msg = ouster_ros::OS1::packet_to_imu_msg(p, imu_frame);
        if (validTimestamp(msg.header.stamp))
          imu_pub.publish(imu_msg);
    };

    auto lidar_packet_sub = nh.subscribe<PacketMsg, const PacketMsg&>(
        "lidar_packets", 2048, lidar_handler);
    auto imu_packet_sub = nh.subscribe<PacketMsg, const PacketMsg&>(
        "imu_packets", 100, imu_handler);

    // publish transforms
    tf2_ros::StaticTransformBroadcaster tf_bcast{};

    tf_bcast.sendTransform(ouster_ros::OS1::transform_to_tf_msg(
        cfg.response.imu_to_sensor_transform, sensor_frame, imu_frame));

    tf_bcast.sendTransform(ouster_ros::OS1::transform_to_tf_msg(
        cfg.response.lidar_to_sensor_transform, sensor_frame, lidar_frame));

    ros::spin();

    return EXIT_SUCCESS;
}<|MERGE_RESOLUTION|>--- conflicted
+++ resolved
@@ -70,35 +70,24 @@
     CloudOS1 cloud{W, H};
     auto it = cloud.begin();
     sensor_msgs::PointCloud2 msg{};
-<<<<<<< HEAD
-    double timeOffset_ms = 0.0;
-    nh.param<double>("timeOffset_ms", timeOffset_ms, 0.0);
+    double time_offset_ms = 0.0;
+    nh.param<double>("time_offfset_ms", time_offset_ms, 0.0);
+    ROS_INFO("[OS1 Cloud Node] Time-offset is initialized to %f ms", time_offset_ms);
     float min_intensity = 0.0;
     nh.param<float>("min_intnesity", min_intensity, 0.0);
+    ROS_INFO("[OS1 Cloud Node] Minimum point intensity is initialized to %f ms", min_intensity);
 
-    ROS_INFO("Time Offset is initialized to %f ms", timeOffset_ms);
-=======
-    double time_offset_ms = 0.0;
-    nh.param<double>("time_offset_ms", time_offset_ms, 0.0);
-    ROS_INFO("Time Offset is initialized to %f ms", time_offset_ms);
->>>>>>> 29f109e6
 
     auto batch_and_publish = OS1::batch_to_iter<CloudOS1::iterator>(
         xyz_lut, W, H, {}, &PointOS1::make,
         [&](uint64_t scan_ts) mutable {
-<<<<<<< HEAD
-            msg = ouster_ros::OS1::cloud_to_cloud_filtered_msg(
-                cloud, std::chrono::nanoseconds{scan_ts}, lidar_frame, min_intensity, timeOffset_ms);
-            if (validTimestamp(msg.header.stamp)){
-=======
             msg = ouster_ros::OS1::cloud_to_cloud_msg(
                 cloud, std::chrono::nanoseconds{scan_ts}, lidar_frame,
                 time_offset_ms);
             if (validTimestamp(msg.header.stamp))
->>>>>>> 29f109e6
               lidar_pub.publish(msg);
             }
-        });
+        );
 
     auto lidar_handler = [&](const PacketMsg& pm) mutable {
         batch_and_publish(pm.buf.data(), it);
