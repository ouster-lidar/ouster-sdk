<launch>

  <arg name="sensor_hostname" default="" doc="hostname or IP in dotted decimal form of the sensor"/>
  <arg name="udp_dest" default="" doc="hostname or IP where the sensor will send data packets"/>
  <arg name="lidar_port" default="0" doc="port to which the sensor should send lidar data"/>
  <arg name="imu_port" default="0" doc="port to which the sensor should send imu data"/>
  <arg name="replay" default="false" doc="do not connect to a sensor; expect /os_node/{lidar,imu}_packets from replay"/>
  <arg name="lidar_mode" default="" doc="resolution and rate: either 512x10, 512x20, 1024x10, 1024x20, or 2048x10"/>
  <arg name="timestamp_mode" default="" doc="method used to timestamp measurements: TIME_FROM_INTERNAL_OSC, TIME_FROM_SYNC_PULSE_IN, TIME_FROM_PTP_1588"/>
  <arg name="metadata" default="" doc="path to read or write metadata file when replaying or receiving sensor data, respectively"/>
  <arg name="viz" default="false" doc="whether to run a rviz"/>
  <arg name="rviz_config" default="-d $(find ouster_ros)/viz.rviz" doc="optional rviz config file"/>
  <arg name="tf_prefix" default="" doc="namespace for tf transforms"/>
<<<<<<< HEAD
  <arg name="fixed_frame_id" default="" doc="lidar de-skewing based on motion relative to this fixed frame"/>
  <arg name="wait_for_transform" default="0.01" doc="maximum time to wait for TF when de-skewing lidar"/>
=======
  <arg name="udp_profile_lidar" default="" doc="lidar packet profile: LEGACY, RNG19_RFL8_SIG16_NIR16_DUAL, RNG19_RFL8_SIG16_NIR16, RNG15_RFL8_NIR8"/>
>>>>>>> 43107a1d

  <node pkg="ouster_ros" name="os_node" type="os_node" output="screen" required="true">
    <param name="~/lidar_mode" type="string" value="$(arg lidar_mode)"/>
    <param name="~/timestamp_mode" type="string" value="$(arg timestamp_mode)"/>
    <param name="~/replay" value="$(arg replay)"/>
    <param name="~/sensor_hostname" value="$(arg sensor_hostname)"/>
    <param name="~/udp_dest" value="$(arg udp_dest)"/>
    <param name="~/lidar_port" value="$(arg lidar_port)"/>
    <param name="~/imu_port" value="$(arg imu_port)"/>
    <param name="~/metadata" value="$(arg metadata)"/>
    <param name="~/udp_profile_lidar" value="$(arg udp_profile_lidar)"/>
  </node>

  <node pkg="ouster_ros" type="os_cloud_node" name="os_cloud_node" output="screen" required="true">
    <remap from="~/os_config" to="/os_node/os_config"/>
    <remap from="~/lidar_packets" to="/os_node/lidar_packets"/>
    <remap from="~/imu_packets" to="/os_node/imu_packets"/>
    <param name="~/tf_prefix" value="$(arg tf_prefix)"/>
    <param name="~/fixed_frame_id" value="$(arg fixed_frame_id)"/>
    <param name="~/wait_for_transform" value="$(arg wait_for_transform)"/>
  </node>

  <node if="$(arg viz)" pkg="rviz" name="rviz" type="rviz" args="$(arg rviz_config)" output="screen" required="true" />
  <node if="$(arg viz)" pkg="ouster_ros" name="img_node" type="img_node" output="screen" required="true">
    <remap from="~/os_config" to="/os_node/os_config"/>
    <remap from="~/points" to="/os_cloud_node/points"/>
    <remap from="~/points2" to="/os_cloud_node/points2"/>
  </node>

  <!-- for compatibility with < 1.13 rosbags -->
  <node pkg="topic_tools" name="relay_lidar" type="relay" args="/os1_node/lidar_packets /os_node/lidar_packets" />
  <node pkg="topic_tools" name="relay_imu" type="relay" args="/os1_node/imu_packets /os_node/imu_packets" />

</launch><|MERGE_RESOLUTION|>--- conflicted
+++ resolved
@@ -11,12 +11,9 @@
   <arg name="viz" default="false" doc="whether to run a rviz"/>
   <arg name="rviz_config" default="-d $(find ouster_ros)/viz.rviz" doc="optional rviz config file"/>
   <arg name="tf_prefix" default="" doc="namespace for tf transforms"/>
-<<<<<<< HEAD
+  <arg name="udp_profile_lidar" default="" doc="lidar packet profile: LEGACY, RNG19_RFL8_SIG16_NIR16_DUAL, RNG19_RFL8_SIG16_NIR16, RNG15_RFL8_NIR8"/>
   <arg name="fixed_frame_id" default="" doc="lidar de-skewing based on motion relative to this fixed frame"/>
   <arg name="wait_for_transform" default="0.01" doc="maximum time to wait for TF when de-skewing lidar"/>
-=======
-  <arg name="udp_profile_lidar" default="" doc="lidar packet profile: LEGACY, RNG19_RFL8_SIG16_NIR16_DUAL, RNG19_RFL8_SIG16_NIR16, RNG15_RFL8_NIR8"/>
->>>>>>> 43107a1d
 
   <node pkg="ouster_ros" name="os_node" type="os_node" output="screen" required="true">
     <param name="~/lidar_mode" type="string" value="$(arg lidar_mode)"/>
