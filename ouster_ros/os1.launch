--- conflicted
+++ resolved
@@ -1,34 +1,14 @@
 <launch>
 
-<<<<<<< HEAD
-  <arg name="scan_dur_ns" default="100000000" doc="nanoseconds to batch lidar packets before publishing a cloud"/>
   <arg name="os1_hostname" default="10.5.5.26" doc="hostname or IP in dotted decimal form of the sensor"/>
   <arg name="os1_udp_dest" default="10.5.5.1" doc="hostname or IP where the sensor will send data packets"/>
-  <arg name="os1_lidar_port" default="7502" doc="port to which the sensor should send lidar data"/>
-  <arg name="os1_imu_port" default="7503" doc="port to which the sensor should send imu data"/>
-  <arg name="lidar_mode" default="1024x10" doc="Lidar resolution and rotation rate"/>
-  <arg name="replay" default="false" doc="when true, the node will listen on ~/lidar_packets and ~/imu_packets for data instead of attempting to connect to a sensor"/>
-
-  <group ns="/os1_node">
-    <param name="scan_dur_ns" value="$(arg scan_dur_ns)"/>
-    <param name="os1_hostname" value="$(arg os1_hostname)"/>
-    <param name="os1_udp_dest" value="$(arg os1_udp_dest)"/>
-    <param name="os1_lidar_port" value="$(arg os1_lidar_port)"/>
-    <param name="os1_imu_port" value="$(arg os1_imu_port)"/>
-    <param name="replay" value="$(arg replay)"/>
-    <param name="lidar_mode" value="$(arg lidar_mode)"/>
-
-  </group>
-=======
-  <arg name="os1_hostname" default="" doc="hostname or IP in dotted decimal form of the sensor"/>
-  <arg name="os1_udp_dest" default="" doc="hostname or IP where the sensor will send data packets"/>
   <arg name="os1_lidar_port" default="7502" doc="port to which the sensor should send lidar data"/>
   <arg name="os1_imu_port" default="7503" doc="port to which the sensor should send imu data"/>
   <arg name="replay" default="false" doc="do not connect to a sensor; expect /os1_node/{lidar,imu}_packets from replay"/>
   <arg name="lidar_mode" default="" doc="resolution and rate: either 512x10, 512x20, 1024x10, 1024x20, or 2048x10"/>
   <arg name="metadata" default="" doc="override default metadata file for replays"/>
-  <arg name="viz" default="false" doc="whether to run a simple visualizer"/>
-  <arg name="image" default="false" doc="publish range/intensity/noise image topic"/>
+  <arg name="viz" default="true" doc="whether to run a simple visualizer"/>
+  <arg name="image" default="true" doc="publish range/intensity/noise image topic"/>
 
   <node pkg="ouster_ros" name="os1_node" type="os1_node" output="screen" required="true">
     <param name="~/lidar_mode" type="string" value="$(arg lidar_mode)"/>
@@ -39,7 +19,6 @@
     <param name="~/os1_imu_port" value="$(arg os1_imu_port)"/>
     <param name="~/metadata" value="$(arg metadata)"/>
   </node>
->>>>>>> 4ce8e4ff
 
   <node pkg="ouster_ros" type="os1_cloud_node" name="os1_cloud_node" output="screen" required="true">
     <remap from="~/os1_config" to="/os1_node/os1_config"/>
