--- conflicted
+++ resolved
@@ -4,8 +4,5 @@
 devel/
 logs/
 install/
-<<<<<<< HEAD
 *.bag
-=======
-doc/
->>>>>>> 88f08f0e
+doc/