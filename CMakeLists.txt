cmake_minimum_required(VERSION 3.10...3.22)

list(APPEND CMAKE_MODULE_PATH ${CMAKE_CURRENT_SOURCE_DIR}/cmake)

# for installation, install only custom find scripts which are not shipped by package
# managers or cmake itself. This does not apply e.g. to eigen
set(DEPENDENCY_MODULES ${CMAKE_CURRENT_LIST_DIR}/cmake/Findjsoncpp.cmake)

include(DefaultBuildType)

# configure vcpkg from environment variables, if present
include(VcpkgEnv)

# ==== Project Name ====
project(ouster_example VERSION 20220927)

# generate version header
set(OusterSDK_VERSION_STRING 0.7.1.b1)
include(VersionGen)

# ==== Options ====
option(CMAKE_POSITION_INDEPENDENT_CODE "Build position independent code." ON)
option(BUILD_SHARED_LIBS "Build shared libraries." OFF)
option(BUILD_PCAP "Build pcap utils." ON)
option(BUILD_VIZ "Build Ouster visualizer." ON)
option(BUILD_TESTING "Build tests" OFF)
option(BUILD_EXAMPLES "Build C++ examples" OFF)
option(OUSTER_USE_EIGEN_MAX_ALIGN_BYTES_32 "Eigen max aligned bytes." ON)

# when building as a top-level project
if(CMAKE_PROJECT_NAME STREQUAL PROJECT_NAME)
  set(CMAKE_EXPORT_COMPILE_COMMANDS ON)

  if(NOT DEFINED CMAKE_CXX_STANDARD)
    set(CMAKE_CXX_STANDARD 14)
    set(CMAKE_CXX_STANDARD_REQUIRED ON)
  endif()

  if(NOT DEFINED CMAKE_CXX_EXTENSIONS)
    set(CMAKE_CXX_EXTENSIONS OFF)
  endif()

  if(MSVC)
    add_compile_options(/W2)
    add_compile_definitions(NOMINMAX _USE_MATH_DEFINES WIN32_LEAN_AND_MEAN)
  else()
    add_compile_options(-Wall -Wextra)
  endif()

  include(CTest)
endif()

# === Subdirectories ===
add_subdirectory(ouster_client)
if(CMAKE_PROJECT_NAME STREQUAL PROJECT_NAME AND OUSTER_USE_EIGEN_MAX_ALIGN_BYTES_32)
  message(STATUS "Ouster SDK client: Using EIGEN_MAX_ALIGN_BYTES = 32")
  target_compile_definitions(ouster_client PUBLIC EIGEN_MAX_ALIGN_BYTES=32)
endif()

if(BUILD_PCAP)
  add_subdirectory(ouster_pcap)
endif()

if(BUILD_VIZ)
  add_subdirectory(ouster_viz)
endif()

if(BUILD_EXAMPLES)
  add_subdirectory(examples)
endif()

if(CMAKE_PROJECT_NAME STREQUAL PROJECT_NAME AND BUILD_TESTING)
  add_subdirectory(tests)
endif()

# ==== Packaging ====
set(CPACK_PACKAGE_CONTACT "oss@ouster.io")
set(CPACK_PACKAGE_VENDOR "Ouster")
set(CPACK_PACKAGE_DESCRIPTION_SUMMARY "Ouster sensor SDK")
set(CPACK_PACKAGE_VERSION ${PROJECT_VERSION})
set(CPACK_RESOURCE_FILE_LICENSE "${CMAKE_CURRENT_SOURCE_DIR}/LICENSE")
set(CPACK_RESOURCE_FILE_README "${CMAKE_CURRENT_SOURCE_DIR}/README.rst")
set(CPACK_PACKAGING_INSTALL_PREFIX "/opt/ouster")
set(CPACK_SYSTEM_NAME ${CMAKE_SYSTEM_PROCESSOR})
set(CPACK_PACKAGE_NAME ouster_sdk)
set(CPACK_GENERATOR "DEB;TGZ")

# source packages
set(CPACK_SOURCE_GENERATOR "TGZ;ZIP")
set(CPACK_SOURCE_IGNORE_FILES /.git /dist)

# deb options
set(CPACK_DEBIAN_PACKAGE_NAME ouster-sdk)
set(CPACK_DEBIAN_FILE_NAME DEB-DEFAULT)
set(CPACK_DEBIAN_PACKAGE_DEPENDS
  "libjsoncpp-dev, libeigen3-dev, libtins-dev, libglfw3-dev, libglew-dev, libspdlog-dev")

include(CPack)

# ==== Install ====
include(CMakePackageConfigHelpers)
write_basic_package_version_file(
  OusterSDKConfigVersion.cmake
  VERSION ${PACKAGE_VERSION}
  COMPATIBILITY AnyNewerVersion)

install(EXPORT ouster-sdk-targets
  FILE OusterSDKTargets.cmake
  NAMESPACE OusterSDK::
  DESTINATION lib/cmake/OusterSDK)

configure_file(cmake/OusterSDKConfig.cmake.in OusterSDKConfig.cmake @ONLY)
install(FILES "${CMAKE_CURRENT_BINARY_DIR}/OusterSDKConfig.cmake"
  "${CMAKE_CURRENT_BINARY_DIR}/OusterSDKConfigVersion.cmake"
  DESTINATION lib/cmake/OusterSDK)

<<<<<<< HEAD
install(FILES LICENSE
  DESTINATION share/doc/${CPACK_DEBIAN_PACKAGE_NAME}
  RENAME copyright)
# make uninstall
add_custom_target("uninstall" COMMENT "Uninstall installed files")
add_custom_command(
    TARGET "uninstall"
    POST_BUILD
    COMMENT "Uninstall files with install_manifest.txt"
    COMMAND xargs rm -vf < install_manifest.txt || echo Nothing in
            install_manifest.txt to be uninstalled!
)
=======
install(FILES LICENSE LICENSE-bin
  DESTINATION share)
>>>>>>> 279c9fb3
<|MERGE_RESOLUTION|>--- conflicted
+++ resolved
@@ -114,11 +114,8 @@
   "${CMAKE_CURRENT_BINARY_DIR}/OusterSDKConfigVersion.cmake"
   DESTINATION lib/cmake/OusterSDK)
 
-<<<<<<< HEAD
-install(FILES LICENSE
-  DESTINATION share/doc/${CPACK_DEBIAN_PACKAGE_NAME}
-  RENAME copyright)
-# make uninstall
+install(FILES LICENSE LICENSE-bin
+  DESTINATION share)
 add_custom_target("uninstall" COMMENT "Uninstall installed files")
 add_custom_command(
     TARGET "uninstall"
@@ -126,8 +123,4 @@
     COMMENT "Uninstall files with install_manifest.txt"
     COMMAND xargs rm -vf < install_manifest.txt || echo Nothing in
             install_manifest.txt to be uninstalled!
-)
-=======
-install(FILES LICENSE LICENSE-bin
-  DESTINATION share)
->>>>>>> 279c9fb3
+)