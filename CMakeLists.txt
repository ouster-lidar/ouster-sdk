--- conflicted
+++ resolved
@@ -69,44 +69,9 @@
   add_subdirectory(examples)
 endif()
 
-<<<<<<< HEAD
-# ==== Install ====
-include(CMakePackageConfigHelpers)
-write_basic_package_version_file(
-  OusterSDKConfigVersion.cmake
-  VERSION ${PACKAGE_VERSION}
-  COMPATIBILITY AnyNewerVersion)
-
-install(EXPORT ouster-sdk-targets
-  FILE OusterSDKTargets.cmake
-  NAMESPACE OusterSDK::
-  DESTINATION lib/cmake/OusterSDK)
-
-configure_file(cmake/OusterSDKConfig.cmake.in OusterSDKConfig.cmake @ONLY)
-install(FILES "${CMAKE_CURRENT_BINARY_DIR}/OusterSDKConfig.cmake"
-  "${CMAKE_CURRENT_BINARY_DIR}/OusterSDKConfigVersion.cmake"
-  DESTINATION lib/cmake/OusterSDK)
-
-# we install any custom dependency modules here
-install(FILES ${DEPENDENCY_MODULES}
-    DESTINATION lib/cmake/OusterSDK/Modules)
-install(FILES LICENSE LICENSE-bin
-  DESTINATION share)
-=======
 if(CMAKE_PROJECT_NAME STREQUAL PROJECT_NAME AND BUILD_TESTING)
   add_subdirectory(tests)
 endif()
->>>>>>> 9017b3fb
-
-# make uninstall
-add_custom_target("uninstall" COMMENT "Uninstall installed files")
-add_custom_command(
-    TARGET "uninstall"
-    POST_BUILD
-    COMMENT "Uninstall files with install_manifest.txt"
-    COMMAND xargs rm -vf < install_manifest.txt || echo Nothing in
-            install_manifest.txt to be uninstalled!
-)
 
 # ==== Packaging ====
 set(CPACK_PACKAGE_CONTACT "oss@ouster.io")
@@ -130,9 +95,6 @@
 set(CPACK_DEBIAN_PACKAGE_DEPENDS
   "libjsoncpp-dev, libeigen3-dev, libtins-dev, libglfw3-dev, libglew-dev")
 
-<<<<<<< HEAD
-include(CPack)
-=======
 include(CPack)
 
 # ==== Install ====
@@ -163,5 +125,4 @@
     COMMENT "Uninstall files with install_manifest.txt"
     COMMAND xargs rm -vf < install_manifest.txt || echo Nothing in
             install_manifest.txt to be uninstalled!
-)
->>>>>>> 9017b3fb
+)