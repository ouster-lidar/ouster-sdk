/**
 * Copyright (c) 2018, Ouster, Inc.
 * All rights reserved.
 *
 * @file
 * @brief sample sensor client
 */

#pragma once

#include <chrono>
#include <cstdint>
#include <memory>
#include <string>

#include "ouster/defaults.h"
#include "ouster/types.h"
#include "ouster/version.h"
#include "ouster/ouster_client_export.h"

namespace ouster {
namespace sensor {

struct client;

/** Returned by poll_client. */
enum client_state {
    TIMEOUT = 0,       ///< Client has timed out
    CLIENT_ERROR = 1,  ///< Client has reported an error
    LIDAR_DATA = 2,    ///< New lidar data available
    IMU_DATA = 4,      ///< New IMU data available
    EXIT = 8           ///< Client has exited
};

/** Minimum supported version. */
const util::version min_version = {1, 12, 0, "", "", "", ""};

/**
 * Initializes and configures ouster_client logs. This method should be invoked
 * only once before calling any other method from the library if the user wants
 * to direct the library log statements to a different medium (other than
 * console which is the default).
 *
 * @param[in] log_level Control the level of log messages outputed by the
 * client. Valid options are (case-sensitive): "trace", "debug", "info",
 * "warning", "error", "critical" and "off".
 * @param[in] log_file_path Path to location where log files are stored. The
 * path must be in a location that the process has write access to. If an empty
 * string is provided then the logs will be directed to the console. When an
 * empty string is passed then the rest of parameters are ignored.
 * @param[in] rotating Configure the log file with rotation, rotation rules are
 * specified through the two following parameters max_size_in_bytes and
 * max_files. If rotating is set to false the following parameters are ignored.
 * @param[in] max_size_in_bytes Maximum number of bytes to write to a rotating
 * log file before starting a new file. ignored if rotating is set to false.
 * @param[in] max_files Maximum number of rotating files to accumlate before
 * re-using the first file. ignored if rotating is set to false.
 *
 * @return true on success, otherwise false.
 */
OUSTER_CLIENT_EXPORT bool init_logger(const std::string& log_level,
                 const std::string& log_file_path = "", bool rotating = false,
                 int max_size_in_bytes = 0, int max_files = 0);

/** \defgroup ouster_client_init Ouster Client Client Initialization
 * @{
 */

/**
 * Listen for sensor data on the specified ports; do not configure the sensor.
 *
 * @param[in] hostname The hostname to connect to.
 * @param[in] lidar_port port on which the sensor will send lidar data.
 * @param[in] imu_port port on which the sensor will send imu data.
 *
 * @return pointer owning the resources associated with the connection.
 */
OUSTER_CLIENT_EXPORT std::shared_ptr<client> init_client(
    const std::string& hostname, int lidar_port,
                                    int imu_port);

/**
 * Connect to and configure the sensor and start listening for data.
 *
 * @param[in] hostname hostname or ip of the sensor.
 * @param[in] udp_dest_host hostname or ip where the sensor should send data
 * or "" for automatic detection of destination.
 * @param[in] ld_mode The lidar mode to use.
 * @param[in] ts_mode The timestamp mode to use.
 * @param[in] lidar_port port on which the sensor will send lidar data. When
 * using zero the method will automatically acquire and assign any free port.
 * @param[in] imu_port port on which the sensor will send imu data. When
 * using zero the method will automatically acquire and assign any free port.
 * @param[in] timeout_sec how long to wait for the sensor to initialize.
 * @param[in] persist_config if true, persists sensor settings between restarts
 *
 * @return pointer owning the resources associated with the connection.
 */
OUSTER_CLIENT_EXPORT std::shared_ptr<client> init_client(
    const std::string& hostname, const std::string& udp_dest_host,
    lidar_mode ld_mode = MODE_UNSPEC, timestamp_mode ts_mode = TIME_FROM_UNSPEC,
    int lidar_port = 0, int imu_port = 0,
    int timeout_sec = DEFAULT_HTTP_REQUEST_TIMEOUT_SECONDS,
    bool persist_config = false);

/**
 * [BETA] Connect to and configure the sensor and start listening for data via
 * multicast.
 *
 * @param[in] hostname hostname or ip of the sensor.
 * @param[in] config sensor config to set on sensor.
 * @param[in] mtp_dest_host the address of the host network interface that
 * should join the multicast group; if empty, use any appropriate interface.
 * @param[in] main a flag that indicates this is the main connection to the
 * sensor in an multicast setup.
 * @param[in] timeout_sec how long to wait for the sensor to initialize.
 * @param[in] persist_config if true, persists sensor settings between restarts
 *
 * @return pointer owning the resources associated with the connection.
 *
 * @remarks when main flag is set the config object will be used to configure
 * the sensor, otherwise only the port values within the config object will be
 * used and the rest will be ignored.
 */
OUSTER_CLIENT_EXPORT std::shared_ptr<client> mtp_init_client(
    const std::string& hostname, const sensor_config& config,
    const std::string& mtp_dest_host, bool main,
    int timeout_sec = DEFAULT_HTTP_REQUEST_TIMEOUT_SECONDS,
    bool persist_config = false);

/** @}*/

/**
 * Block for up to timeout_sec until either data is ready or an error occurs.
 *
 * NOTE: will return immediately if LIDAR_DATA or IMU_DATA are set and not
 * cleared by read_lidar_packet() and read_imu_packet() before the next call.
 *
 * @param[in] cli client returned by init_client associated with the connection.
 * @param[in] timeout_sec seconds to block while waiting for data.
 *
 * @return client_state s where (s & ERROR) is true if an error occured, (s &
 * LIDAR_DATA) is true if lidar data is ready to read, and (s & IMU_DATA) is
 * true if imu data is ready to read.
 */
OUSTER_CLIENT_EXPORT client_state poll_client(const client& cli, int timeout_sec = 1);

/**
 * Read lidar data from the sensor. Will not block.
 *
 * @param[in] cli client returned by init_client associated with the connection.
 * @param[out] buf buffer to which to write lidar data. Must be at least
 * lidar_packet_bytes + 1 bytes.
 * @param[in] pf The packet format.
 *
 * @return true if a lidar packet was successfully read.
 */
bool read_lidar_packet(const client& cli, uint8_t* buf,
                       const packet_format& pf);

/**
 * Read lidar data from the sensor. Will not block.
 *
 * @param[in] cli client returned by init_client associated with the connection.
 * @param[out] buf buffer to which to write lidar data. Must be at least
 * `bytes + 1` bytes.
 * @param[in] bytes expected number of bytes in the packet
 *
 * @return true if a lidar packet was successfully read.
 */
OUSTER_CLIENT_EXPORT bool read_lidar_packet(const client& cli, uint8_t* buf, size_t bytes);

/**
 * Read lidar data from the sensor. Will not block.
 *
 * @param[in] cli client returned by init_client associated with the connection.
 * @param[out] packet A LidarPacket to store lidar data read from a sensor.
 * Expects the packet to have *correct* number of bytes allocated for the
 * packet. In addition, the LidarPacket's host_timestamp attribute is also set.
 *
 * @return true if a lidar packet was successfully read.
 */
OUSTER_CLIENT_EXPORT bool read_lidar_packet(const client& cli, LidarPacket& packet);

/**
 * Read imu data from the sensor. Will not block.
 *
 * @param[in] cli client returned by init_client associated with the connection.
 * @param[out] buf buffer to which to write lidar data. Must be at least
 * `bytes + 1` bytes.
 * @param[in] bytes expected number of bytes in the packet
 *
 * @return true if a lidar packet was successfully read.
 */
OUSTER_CLIENT_EXPORT bool read_imu_packet(const client& cli, uint8_t* buf, size_t bytes);

/**
 * Read imu data from the sensor. Will not block.
 *
 * @param[in] cli client returned by init_client associated with the connection.
 * @param[out] buf buffer to which to write imu data. Must be at least
 * imu_packet_bytes + 1 bytes.
 * @param[in] pf The packet format.
 *
 * @return true if an imu packet was successfully read.
 */
OUSTER_CLIENT_EXPORT bool read_imu_packet(const client& cli, uint8_t* buf, const packet_format& pf);

/**
 * Read imu data from the sensor. Will not block.
 *
 * @param[in] cli client returned by init_client associated with the connection.
 * @param[out] packet An ImuPacket to store imu data read from a sensor. Expects
 * the packet to have *correct* number of bytes allocated for the packet. In
 * addition, the ImuPacket's host_timestamp attribute is also set.
 *
 * @return true if an imu packet was successfully read.
 */
OUSTER_CLIENT_EXPORT bool read_imu_packet(const client& cli, ImuPacket& packet);

/**
 * Get metadata text blob from the sensor.
 *
 * Will attempt to fetch from the network if not already populated.
 *
 * @throw runtime_error if the sensor is in ERROR state, the firmware version
 * used to initialize the HTTP or TCP client is invalid, the metadata could
 * not be retrieved from the sensor within the timeout period,
 * a timeout occured while waiting for the sensor to finish initializing,
 * or the response could not be parsed.
 *
 * @param[in] cli client returned by init_client associated with the connection.
 * @param[in] timeout_sec how long to wait for the sensor to initialize.
 *
 * @return a text blob of metadata parseable into a sensor_info struct.
 */
<<<<<<< HEAD
OUSTER_CLIENT_EXPORT std::string get_metadata(client& cli,
                         int timeout_sec = DEFAULT_HTTP_REQUEST_TIMEOUT_SECONDS,
                         bool legacy_format = false);
=======
std::string get_metadata(
    client& cli, int timeout_sec = DEFAULT_HTTP_REQUEST_TIMEOUT_SECONDS);
>>>>>>> 27bc78f5

/**
 * Get sensor config from the sensor.
 *
 * Populates passed in config with the results of get_config.
 *
 * @param[in] hostname sensor hostname.
 * @param[out] config sensor config to populate.
 * @param[in] active whether to pull active or passive configs.
 * @param[in] timeout_sec set the timeout for the request,
 *                        this argument is optional.
 *
 * @return true if sensor config successfully populated.
 */
OUSTER_CLIENT_EXPORT bool get_config(const std::string& hostname, sensor_config& config,
                bool active = true,
                int timeout_sec = DEFAULT_HTTP_REQUEST_TIMEOUT_SECONDS);

// clang-format off
/**
 * Flags for set_config()
 */
enum config_flags : uint8_t {
    CONFIG_UDP_DEST_AUTO    = (1 << 0), ///< Set udp_dest automatically
    CONFIG_PERSIST          = (1 << 1), ///< Make configuration persistent
    CONFIG_FORCE_REINIT     = (1 << 2)  ///< Forces the sensor to re-init during
                                        ///< set_config even when config params
                                        ///< have not changed
};
// clang-format on

/**
 * Set sensor config on sensor.
 *
 * @throw runtime_error on failure to communcate with the sensor.
 * @throw invalid_argument when config parameters fail validation.
 *
 * @param[in] hostname sensor hostname.
 * @param[in] config sensor config.
 * @param[in] config_flags flags to pass in.
 * @param[in] timeout_sec timeout in seconds for http requests
 *
 * @return true if config params successfuly set on sensor.
 */
OUSTER_CLIENT_EXPORT bool set_config(const std::string& hostname, const sensor_config& config,
                uint8_t config_flags = 0,
                int timeout_sec = DEFAULT_HTTP_REQUEST_TIMEOUT_SECONDS);

/**
 * Return the port used to listen for lidar UDP data.
 *
 * @param[in] cli client returned by init_client associated with the connection.
 *
 * @return the port number.
 */
OUSTER_CLIENT_EXPORT int get_lidar_port(const client& cli);

/**
 * Return the port used to listen for imu UDP data.
 *
 * @param[in] cli client returned by init_client associated with the connection.
 *
 * @return the port number.
 */
OUSTER_CLIENT_EXPORT int get_imu_port(const client& cli);

/**
 * Check if ip address in multicast range.
 *
 * @param[in] addr ip address to test.
 *
 * @return true if addr is in multicast range.
 */
OUSTER_CLIENT_EXPORT bool in_multicast(const std::string& addr);

}  // namespace sensor
}  // namespace ouster<|MERGE_RESOLUTION|>--- conflicted
+++ resolved
@@ -234,14 +234,8 @@
  *
  * @return a text blob of metadata parseable into a sensor_info struct.
  */
-<<<<<<< HEAD
-OUSTER_CLIENT_EXPORT std::string get_metadata(client& cli,
-                         int timeout_sec = DEFAULT_HTTP_REQUEST_TIMEOUT_SECONDS,
-                         bool legacy_format = false);
-=======
-std::string get_metadata(
+OUSTER_CLIENT_EXPORT std::string get_metadata(
     client& cli, int timeout_sec = DEFAULT_HTTP_REQUEST_TIMEOUT_SECONDS);
->>>>>>> 27bc78f5
 
 /**
  * Get sensor config from the sensor.
