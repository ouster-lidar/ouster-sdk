--- conflicted
+++ resolved
@@ -72,13 +72,8 @@
  *
  * @return pointer owning the resources associated with the connection.
  */
-<<<<<<< HEAD
-std::shared_ptr<client> init_client(const std::string& hostname,
-                                    int lidar_port, int imu_port);
-=======
 std::shared_ptr<client> init_client(const std::string& hostname, int lidar_port,
                                     int imu_port);
->>>>>>> 279c9fb3
 
 /**
  * Connect to and configure the sensor and start listening for data.
@@ -156,7 +151,7 @@
  * @return a text blob of metadata parseable into a sensor_info struct.
  */
 std::string get_metadata(client& cli, int timeout_sec = 60,
-                         bool legacy_format = false);
+                         bool legacy_format = true);
 
 /**
  * Get sensor config from the sensor.
