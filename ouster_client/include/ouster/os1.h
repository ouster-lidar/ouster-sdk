--- conflicted
+++ resolved
@@ -26,12 +26,13 @@
     EXIT = 8
 };
 
-enum lidar_mode {
+enum class lidar_mode {
     MODE_512x10 = 1,
     MODE_512x20,
     MODE_1024x10,
     MODE_1024x20,
-    MODE_2048x10
+    MODE_2048x10,
+    MODE_INVALID
 };
 
 struct version {
@@ -116,13 +117,9 @@
  */
 std::shared_ptr<client> init_client(const std::string& hostname,
                                     const std::string& udp_dest_host,
-<<<<<<< HEAD
-                                    int lidar_port, int imu_port,
-                                    const std::string& lidar_mode);
-=======
-                                    lidar_mode mode = MODE_1024x10,
-                                    int lidar_port = 7502, int imu_port = 7503);
->>>>>>> 4ce8e4ff
+                                    lidar_mode mode = lidar_mode::MODE_1024x10,
+                                    const uint16_t lidar_port = 7502u,
+                                    const uint16_t imu_port = 7503u);
 
 /**
  * Block for up to a second until either data is ready or an error occurs.
