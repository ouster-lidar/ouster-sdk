/**
 * Copyright (c) 2018, Ouster, Inc.  All rights reserved.  @file
 * @brief Holds lidar data by field in row-major order
 */

#pragma once

#include <Eigen/Core>
#include <chrono>
#include <cstddef>
#include <stdexcept>
#include <type_traits>
#include <unordered_map>
#include <utility>
#include <vector>

#include "ouster/defaults.h"
#include "ouster/field.h"
#include "ouster/types.h"
#include "ouster/ouster_client_export.h"

namespace ouster {

/*
 * Description for a field that we desire in a lidar scan
 */
struct FieldType {
    std::string name;                    ///< Name of the field
    sensor::ChanFieldType element_type;  ///< Type of field elements
    std::vector<size_t> extra_dims;      ///< Additional dimensions of the field
    FieldClass field_class =
        FieldClass::PIXEL_FIELD;  ///< Category of field, determines the
                                  ///< first dimensions of the field

    /**
     * Initialize a default FieldType with no name.
     */
    FieldType();

    /**
     * Initialize a lidar scan from another with only the indicated fields.
     * Casts, zero pads or removes fields from the original scan if necessary.
     *
     * @param[in] name_ Name of the field described by the type.
     * @param[in] element_type_ Primitive type for elements in the field.
     * @param[in] extra_dims_ Additional dimensions of the field
     * @param[in] class_ Category of field, determins the first dimensions of
                         the field
     */
    FieldType(const std::string& name_, sensor::ChanFieldType element_type_,
              const std::vector<size_t> extra_dims_ = {},
              FieldClass class_ = FieldClass::PIXEL_FIELD);

    /**
     * Less than operated needed to allow sorting FieldTypes by name
     *
     * @param[in] other The FieldType to compare with
     *
     * @return if the name is "less than" the provided FieldType
     */
    inline bool operator<(const FieldType& other) const {
        return name < other.name;
    }
};

/**
 * Get string representation of a FieldType.
 *
 * @param[in] field_type The field type to get the string representation of.
 *
 * @return string representation of the FieldType.
 */
std::string to_string(const FieldType& field_type);

/**
 * Equality for FieldTypes.
 *
 * @param[in] a The first type to compare.
 * @param[in] b The second type to compare.
 *
 * @return if a == b.
 */
bool operator==(const FieldType& a, const FieldType& b);

/**
 * Equality for FieldTypes.
 *
 * @param[in] a The first type to compare.
 * @param[in] b The second type to compare.
 *
 * @return if a != b.
 */
bool operator!=(const FieldType& a, const FieldType& b);

/**
 * Alias for the lidar scan field types
 */
using LidarScanFieldTypes = std::vector<FieldType>;

/**
 * Data structure for efficient operations on aggregated lidar data.
 *
 * Stores each field (range, intensity, etc.) contiguously as a H x W block of
 * 4-byte unsigned integers, where H is the number of beams and W is the
 * horizontal resolution (e.g. 512, 1024, 2048).
 *
 * Note: this is the "staggered" representation where each column corresponds
 * to a single measurement in time. Use the destagger() function to create an
 * image where columns correspond to a single azimuth angle.
 */
class OUSTER_CLIENT_EXPORT LidarScan {
   public:
    template <typename T>
    using Header = Eigen::Array<T, Eigen::Dynamic, 1>;  ///< Header typedef

    /** XYZ coordinates with dimensions arranged contiguously in columns. */
    using Points = Eigen::Array<double, Eigen::Dynamic, 3>;

   private:
    std::unordered_map<std::string, Field> fields_;

    // Required special case "fields"
    Field timestamp_;
    Field measurement_id_;
    Field status_;
    Field packet_timestamp_;
    Field pose_;

    LidarScan(size_t w, size_t h, LidarScanFieldTypes field_types,
              size_t columns_per_packet);

   public:
    /**
     * Pointer offsets to deal with strides.
     *
     * @warning Members variables: use with caution, some of these will become
     * private.
     */
    size_t w{0};

    /**
     * Pointer offsets to deal with strides.
     *
     * @warning Members variables: use with caution, some of these will become
     * private.
     */
    size_t h{0};

    /**
     * Number of columns contained in each packet making up the scan.
     */
    size_t columns_per_packet_{DEFAULT_COLUMNS_PER_PACKET};

    /**
     * Frame status - information from the packet header which corresponds to a
     * frame
     *
     * @warning Member variables: use with caution, some of these will become
     * private.
     */
    uint64_t frame_status{0};

    /**
     * The current frame ID.
     *
     * @warning Members variables: use with caution, some of these will become
     * private.
     */
    int64_t frame_id{-1};

    /** The default constructor creates an invalid 0 x 0 scan. */
    LidarScan();

    /**
     * Initialize a scan with fields configured for the LEGACY udp profile.
     *
     * @param[in] w horizontal resolution, i.e. the number of measurements per
     *              scan.
     * @param[in] h vertical resolution, i.e. the number of channels.
     *
     * Note, the number of columns per packet is set to the default
     * (DEFAULT_COLUMNS_PER_PACKET).
     */
    LidarScan(size_t w, size_t h);

    /**
     * Initialize a scan with the default fields for a particular udp profile.
     *
     * @param[in] w horizontal resolution, i.e. the number of measurements per
     *              scan.
     * @param[in] h vertical resolution, i.e. the number of channels.
     * @param[in] profile udp profile.
     * @param[in] columns_per_packet The number of columns per packet,
     *                               this argument is optional.
     */
    LidarScan(size_t w, size_t h, sensor::UDPProfileLidar profile,
              size_t columns_per_packet = DEFAULT_COLUMNS_PER_PACKET);

    /**
     * Initialize a scan with a custom set of fields.
     *
     * @tparam Iterator A standard template iterator for the custom fields.
     *
     * @param[in] w horizontal resoulution, i.e. the number of measurements per
     *              scan.
     * @param[in] h vertical resolution, i.e. the number of channels.
     * @param[in] begin begin iterator of pairs of channel fields and types.
     * @param[in] end end iterator of pairs of channel fields and types.
     * @param[in] columns_per_packet The number of columns per packet,
     *                               this argument is optional.
     */
    template <typename Iterator>
    LidarScan(size_t w, size_t h, Iterator begin, Iterator end,
              size_t columns_per_packet = DEFAULT_COLUMNS_PER_PACKET)
        : LidarScan(w, h, {begin, end}, columns_per_packet) {}

    /**
     * Initialize a lidar scan from another lidar scan.
     *
     * @param[in] other The other lidar scan to initialize from.
     */
    LidarScan(const LidarScan& other);

    /**
     * Initialize a lidar scan from another with only the indicated fields.
     * Casts, zero pads or removes fields from the original scan if necessary.
     *
     * @throw std::invalid_argument if field dimensions are incompatible
     *
     * @param[in] other The other lidar scan to initialize from.
     * @param[in] fields Fields to have in new lidar scan.
     */
    LidarScan(const LidarScan& other, const LidarScanFieldTypes& fields);

    /** @copydoc LidarScan(const LidarScan& other) */
    LidarScan(LidarScan&& other);

    /**
     * Copy.
     *
     * @param[in] other The lidar scan to copy from.
     */
    LidarScan& operator=(const LidarScan& other);

    /**
     * Copy via Move semantic.
     *
     * @param[in] other The lidar scan to copy from.
     */
    LidarScan& operator=(LidarScan&& other);

    /**
     * Lidar scan destructor.
     */
    ~LidarScan();

    /**
     * Get frame shot limiting status
     */
    sensor::ShotLimitingStatus shot_limiting() const;

    /**
     * Get frame thermal shutdown status
     */
    sensor::ThermalShutdownStatus thermal_shutdown() const;

    /**
     * @defgroup ClientLidarScanField Access fields in a lidar scan
     * Access a lidar data field.
     *
     * @throw std::invalid_argument if T does not match the runtime field type.
     *
     * @tparam T The type parameter T must match the dynamic type of the field.
     * See the constructor documentation for expected field types or query
     * dynamically for generic operations.
     *
     * @param[in] f the field to view.
     *
     * @return a view of the field data.
     */

    /**
     * @copydoc ClientLidarScanField
     */
    template <typename T>
    Eigen::Ref<img_t<T>> field(const std::string& f);

    /**
     * @copydoc ClientLidarScanField
     */
    template <typename T>
    Eigen::Ref<const img_t<T>> field(const std::string& f) const;

    /**
     * @defgroup ClientLidarScanFieldString Access fields in a lidar scan
     * Access a lidar data field.
     *
     * @param[in] name string key of the field to access
     *
     * @return Field reference of the requested field
     */

    /**
     * @copydoc ClientLidarScanFieldString
     */
    Field& field(const std::string& name);

    /**
     * @copydoc ClientLidarScanFieldString
     */
    const Field& field(const std::string& name) const;

    /**
     * Check if a field exists
     *
     * @param[in] name string key of the field to check
     *
     * @return true if the lidar scan has the field, else false
     */
    bool has_field(const std::string& name) const;

    /**
     * Add a new zero-filled field to lidar scan.
     *
     * @throw std::invalid_argument if key duplicates a preexisting field, or
     *        if flags dimensional requirements are not met
     *
     * @param[in] name string key of the field to add
     * @param[in] d descriptor of the field to add
     * @param[in] field_class class to be assigned to the field, e.g.
     * PIXEL_FIELD
     *
     * @return field
     */
    Field& add_field(const std::string& name, FieldDescriptor d,
                     FieldClass field_class = FieldClass::PIXEL_FIELD);

    /**
     * Add a new zero-filled field to lidar scan.
     *
     * @throw std::invalid_argument if key duplicates a preexisting field
     *
     * @param[in] type descriptor of the field to add
     *
     * @return field
     */
    Field& add_field(const FieldType& type);

    /**
     * Release the field and remove it from lidar scan
     *
     * @throw std::invalid_argument if field under key does not exist
     *
     * @param[in] name string key of the field to remove
     */
    Field del_field(const std::string& name);

    /**
     * Get the type of the specified field.
     *
     * @param[in] name the string key of the field to query.
     *
     * @return the type associated with the field.
     */
    FieldType field_type(const std::string& name) const;

    /**
     * Get the FieldType of all fields in the scan
     *
     * @return the type associated with every field in the scan
     */
    LidarScanFieldTypes field_types() const;

    /**
     * Reference to the internal fields map
     */
    std::unordered_map<std::string, Field>& fields();

    /** @copydoc fields() */
    const std::unordered_map<std::string, Field>& fields() const;

    /**
     * Access the measurement timestamp headers.
     *
     * @return a view of timestamp as a w-element vector.
     */
    Eigen::Ref<Header<uint64_t>> timestamp();

    /**
     * @copydoc timestamp()
     */
    Eigen::Ref<const Header<uint64_t>> timestamp() const;

    /**
     * Access the packet timestamp headers (usually host time).
     *
     * @return a view of timestamp as a w-element vector.
     */
    Eigen::Ref<Header<uint64_t>> packet_timestamp();

    /**
     * Access the host timestamp headers (usually host time).
     *
     * @return a view of timestamp as a w-element vector.
     */
    Eigen::Ref<const Header<uint64_t>> packet_timestamp() const;

    /**
     * Return the first valid packet timestamp
     *
     * @return the first valid packet timestamp, 0 if none available
     */
    uint64_t get_first_valid_packet_timestamp() const;

    /**
     * Access the measurement id headers.
     *
     * @return a view of measurement ids as a w-element vector.
     */
    Eigen::Ref<Header<uint16_t>> measurement_id();

    /** @copydoc measurement_id() */
    Eigen::Ref<const Header<uint16_t>> measurement_id() const;

    /**
     * Access the measurement status headers.
     *
     * @return a view of measurement statuses as a w-element vector.
     */
    Eigen::Ref<Header<uint32_t>> status();

    /** @copydoc status() */
    Eigen::Ref<const Header<uint32_t>> status() const;

    /**
     * Access the array of poses (per each timestamp). Cast to
     * ArrayView3<double> in order to access as 3d
     * @return 3d field of homogenous pose matrices, shaped (w, 4, 4).
     */
    Field& pose();

    /** @copydoc pose() */
    const Field& pose() const;

    /**
     * Assess completeness of scan.
     * @param[in] window The column window to use for validity assessment
     * @return whether all columns within given column window were valid
     */
    bool complete(sensor::ColumnWindow window) const;

    friend bool operator==(const LidarScan& a, const LidarScan& b);
};

/**
 * Get string representation of lidar scan field types.
 *
 * @param[in] field_types The field types to get the string representation of.
 *
 * @return string representation of the lidar scan field types.
 */
OUSTER_CLIENT_EXPORT std::string to_string(const LidarScanFieldTypes& field_types);

/**
<<<<<<< HEAD
 * Get the lidar scan field types from a lidar scan
 *
 * @param[in] ls The lidar scan to get the lidar scan field types from.
 *
 * @return The lidar scan field types
 */
OUSTER_CLIENT_EXPORT LidarScanFieldTypes get_field_types(const LidarScan& ls);

/**
=======
>>>>>>> 27bc78f5
 * Get the lidar scan field types from lidar profile
 *
 * @param[in] udp_profile_lidar lidar profile
 *
 * @return The lidar scan field types
 */
OUSTER_CLIENT_EXPORT LidarScanFieldTypes get_field_types(sensor::UDPProfileLidar udp_profile_lidar);

/**
 * Get the lidar scan field types from sensor info
 *
 * @param[in] info The sensor info to get the lidar scan field types from.
 *
 * @return The lidar scan field types
 */
OUSTER_CLIENT_EXPORT LidarScanFieldTypes get_field_types(const sensor::sensor_info& info);

/**
 * Get string representation of a lidar scan.
 *
 * @param[in] ls The lidar scan to get the string representation of.
 *
 * @return string representation of the lidar scan.
 */
OUSTER_CLIENT_EXPORT std::string to_string(const LidarScan& ls);

/** \defgroup ouster_client_lidar_scan_operators Ouster Client lidar_scan.h
 * Operators
 * @{
 */

/**
 * Equality for scans.
 *
 * @param[in] a The first scan to compare.
 * @param[in] b The second scan to compare.
 *
 * @return if a == b.
 */
bool operator==(const LidarScan& a, const LidarScan& b);

/**
 * NOT Equality for scans.
 *
 * @param[in] a The first scan to compare.
 * @param[in] b The second scan to compare.
 *
 * @return if a != b.
 */
inline bool operator!=(const LidarScan& a, const LidarScan& b) {
    return !(a == b);
}
/** @}*/

/** Lookup table of beam directions and offsets. */
struct OUSTER_CLIENT_EXPORT XYZLut {
    LidarScan::Points direction;  ///< Lookup table of beam directions
    LidarScan::Points offset;     ///< Lookup table of beam offsets
};

/**
 * Generate a set of lookup tables useful for computing Cartesian coordinates
 * from ranges.
 *
 * The lookup tables are:
 * - direction: a matrix of unit vectors pointing radially outwards.
 * - offset: a matrix of offsets dependent on beam origin distance from lidar
 *           origin.
 *
 * Each table is an n x 3 array of doubles stored in column-major order where
 * each row corresponds to the nth point in a lidar scan, with 0 <= n < h*w.
 *
 * Projections to XYZ made with this XYZLut will be in the coordinate frame
 * defined by transform*beam_to_lidar_transform.
 *
 * @param[in] w number of columns in the lidar scan. e.g. 512, 1024, or 2048.
 * @param[in] h number of rows in the lidar scan.
 * @param[in] range_unit the unit, in meters, of the range,  e.g.
 * sensor::range_unit.
 * @param[in] beam_to_lidar_transform transform between beams and
 * lidar origin. Translation portion is in millimeters.
 * @param[in] transform additional transformation to apply to resulting points.
 * @param[in] azimuth_angles_deg azimuth offsets in degrees for each of h beams.
 * @param[in] altitude_angles_deg altitude in degrees for each of h beams.
 *
 * @return xyz direction and offset vectors for each point in the lidar scan.
 */
OUSTER_CLIENT_EXPORT XYZLut make_xyz_lut(size_t w, size_t h, double range_unit,
                    const mat4d& beam_to_lidar_transform,
                    const mat4d& transform,
                    const std::vector<double>& azimuth_angles_deg,
                    const std::vector<double>& altitude_angles_deg);

/**
 * Convenient overload that uses parameters from the supplied sensor_info.
 * Projections to XYZ made with this XYZLut will be in the sensor coordinate
 * frame defined in the sensor documentation.
 *
 * @param[in] sensor metadata returned from the client.
 *
 * @return xyz direction and offset vectors for each point in the lidar scan.
 */
inline XYZLut make_xyz_lut(const sensor::sensor_info& sensor) {
    return make_xyz_lut(
        sensor.format.columns_per_frame, sensor.format.pixels_per_column,
        sensor::range_unit, sensor.beam_to_lidar_transform,
        sensor.lidar_to_sensor_transform, sensor.beam_azimuth_angles,
        sensor.beam_altitude_angles);
}

/** \defgroup ouster_client_lidar_scan_cartesian Ouster Client lidar_scan.h
 * XYZLut related items.
 * @{
 */
/**
 * Convert LidarScan to Cartesian points.
 *
 * @param[in] scan a LidarScan.
 * @param[in] lut lookup tables generated by make_xyz_lut.
 *
 * @return Cartesian points where ith row is a 3D point which corresponds
 *         to ith pixel in LidarScan where i = row * w + col.
 */
OUSTER_CLIENT_EXPORT LidarScan::Points cartesian(const LidarScan& scan, const XYZLut& lut);

/**
 * Convert a staggered range image to Cartesian points.
 *
 * @param[in] range a range image in the same format as the RANGE field of a
 * LidarScan.
 * @param[in] lut lookup tables generated by make_xyz_lut.
 *
 * @return Cartesian points where ith row is a 3D point which corresponds
 *         to ith pixel in LidarScan where i = row * w + col.
 */
OUSTER_CLIENT_EXPORT LidarScan::Points cartesian(const Eigen::Ref<const img_t<uint32_t>>& range,
                            const XYZLut& lut);
/** @}*/

/** \defgroup ouster_client_destagger Ouster Client lidar_scan.h
 * @{
 */
/**
 * Generate a destaggered version of a channel field.
 *
 * In the default staggered representation, each column corresponds to a single
 * timestamp. In the destaggered representation, each column corresponds to a
 * single azimuth angle, compensating for the azimuth offset of each beam.
 *
 * Destaggering is used for visualizing lidar data as an image or for algorithms
 * that exploit the structure of the lidar data, such as beam_uniformity in
 * ouster_viz, or computer vision algorithms.
 *
 * @tparam T the datatype of the channel field.
 *
 * @param[in] img the channel field.
 * @param[in] pixel_shift_by_row offsets, usually queried from the sensor.
 * @param[in] inverse perform the inverse operation.
 *
 * @return destaggered version of the image.
 */
template <typename T>
inline img_t<T> destagger(const Eigen::Ref<const img_t<T>>& img,
                          const std::vector<int>& pixel_shift_by_row,
                          bool inverse = false);

/**
 * Generate a staggered version of a channel field.
 *
 * @tparam T the datatype of the channel field.
 *
 * @param[in] img the channel field.
 * @param[in] pixel_shift_by_row offsets, usually queried from the sensor.
 *
 * @return staggered version of the image.
 */
template <typename T>
inline img_t<T> stagger(const Eigen::Ref<const img_t<T>>& img,
                        const std::vector<int>& pixel_shift_by_row) {
    return destagger(img, pixel_shift_by_row, true);
}
/** @}*/
/**
 * Parse lidar packets into a LidarScan.
 *
 * Make a function that batches a single scan (revolution) of data to a
 * LidarScan.
 */
<<<<<<< HEAD
class OUSTER_CLIENT_EXPORT ScanBatcher {
    std::ptrdiff_t w;
    std::ptrdiff_t h;
=======
class ScanBatcher {
    size_t w;
    size_t h;
>>>>>>> 27bc78f5
    uint16_t next_valid_m_id;
    uint16_t next_headers_m_id;
    uint16_t next_valid_packet_id;
    std::vector<uint8_t> cache;
    uint64_t cache_packet_ts;
    bool cached_packet = false;

    void _parse_by_col(const uint8_t* packet_buf, LidarScan& ls);
    void _parse_by_block(const uint8_t* packet_buf, LidarScan& ls);

   public:
    sensor::packet_format pf;  ///< The packet format object used for decoding

    /**
     * Create a batcher given information about the scan and packet format.
     *
     * @param[in] w number of columns in the lidar scan. One of 512, 1024, or
     * 2048.
     * @param[in] pf expected format of the incoming packets used for parsing.
     */
    ScanBatcher(size_t w, const sensor::packet_format& pf);

    /**
     * Create a batcher given information about the scan and packet format.
     *
     * @param[in] info sensor metadata returned from the client.
     */
    ScanBatcher(const sensor::sensor_info& info);

    /**
     * Add a packet to the scan.
     * @deprecated this method is deprecated in favor of one that accepts a
     * reference to a LidarPacket.
     *
     * @param[in] packet_buf a buffer containing raw bytes from a lidar packet.
     * @param[in] ls lidar scan to populate.
     *
     * @return true when the provided lidar scan is ready to use.
     */
    [[deprecated(
        "Use ScanBatcher::operator(LidarPacket&, LidarScan&) instead.")]] bool
    operator()(const uint8_t* packet_buf, LidarScan& ls);

    /**
     * Add a packet to the scan.
     *
     * @param[in] packet a LidarPacket.
     * @param[in] ls lidar scan to populate.
     *
     * @return true when the provided lidar scan is ready to use.
     */
    bool operator()(const ouster::sensor::LidarPacket& packet, LidarScan& ls);

    /**
     * Add a packet to the scan.
     *
     * @param[in] packet_buf a buffer containing raw bytes from a lidar packet.
     * @param[in] packet_ts timestamp of the packet (usually HOST time on
     * receive).
     * @param[in] ls lidar scan to populate.
     *
     * @return true when the provided lidar scan is ready to use.
     */
    bool operator()(const uint8_t* packet_buf, uint64_t packet_ts,
                    LidarScan& ls);
};

}  // namespace ouster

#include "ouster/impl/cartesian.h"
#include "ouster/impl/lidar_scan_impl.h"<|MERGE_RESOLUTION|>--- conflicted
+++ resolved
@@ -24,7 +24,7 @@
 /*
  * Description for a field that we desire in a lidar scan
  */
-struct FieldType {
+struct OUSTER_CLIENT_EXPORT FieldType {
     std::string name;                    ///< Name of the field
     sensor::ChanFieldType element_type;  ///< Type of field elements
     std::vector<size_t> extra_dims;      ///< Additional dimensions of the field
@@ -70,7 +70,7 @@
  *
  * @return string representation of the FieldType.
  */
-std::string to_string(const FieldType& field_type);
+OUSTER_CLIENT_EXPORT std::string to_string(const FieldType& field_type);
 
 /**
  * Equality for FieldTypes.
@@ -80,7 +80,7 @@
  *
  * @return if a == b.
  */
-bool operator==(const FieldType& a, const FieldType& b);
+OUSTER_CLIENT_EXPORT bool operator==(const FieldType& a, const FieldType& b);
 
 /**
  * Equality for FieldTypes.
@@ -90,7 +90,7 @@
  *
  * @return if a != b.
  */
-bool operator!=(const FieldType& a, const FieldType& b);
+OUSTER_CLIENT_EXPORT bool operator!=(const FieldType& a, const FieldType& b);
 
 /**
  * Alias for the lidar scan field types
@@ -462,18 +462,6 @@
 OUSTER_CLIENT_EXPORT std::string to_string(const LidarScanFieldTypes& field_types);
 
 /**
-<<<<<<< HEAD
- * Get the lidar scan field types from a lidar scan
- *
- * @param[in] ls The lidar scan to get the lidar scan field types from.
- *
- * @return The lidar scan field types
- */
-OUSTER_CLIENT_EXPORT LidarScanFieldTypes get_field_types(const LidarScan& ls);
-
-/**
-=======
->>>>>>> 27bc78f5
  * Get the lidar scan field types from lidar profile
  *
  * @param[in] udp_profile_lidar lidar profile
@@ -662,15 +650,9 @@
  * Make a function that batches a single scan (revolution) of data to a
  * LidarScan.
  */
-<<<<<<< HEAD
 class OUSTER_CLIENT_EXPORT ScanBatcher {
-    std::ptrdiff_t w;
-    std::ptrdiff_t h;
-=======
-class ScanBatcher {
     size_t w;
     size_t h;
->>>>>>> 27bc78f5
     uint16_t next_valid_m_id;
     uint16_t next_headers_m_id;
     uint16_t next_valid_packet_id;
