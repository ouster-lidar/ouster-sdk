--- conflicted
+++ resolved
@@ -348,11 +348,7 @@
             }
         }
     }
-<<<<<<< HEAD
-        
-=======
-
->>>>>>> 9a81b1d6
+
     // unit vectors for each pixel
     lut.direction = LidarScan::Points{w * h, 3};
     lut.direction.col(0) = (encoder + azimuth).cos() * altitude.cos();
@@ -656,14 +652,7 @@
     std::array<std::string, 3> labels{"sys_ts", "accel_ts", "gyro_ts"};
     for (size_t i = 0; i < imu.ts.size(); ++i) {
         if (i > 0) ss << ", ";
-<<<<<<< HEAD
-        // just in case imu vector is bigger than 3 (for what we have labels)
-        if (i < labels.size()) {
-            ss << labels[i] << " = ";
-        }
-=======
         ss << labels[i] << " = ";
->>>>>>> 9a81b1d6
         ss << imu.ts[i];
     }
     ss << "]";
