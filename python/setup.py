import os
import sys
import platform
import shutil
import subprocess

from setuptools import setup, find_namespace_packages, Extension
from setuptools.command.build_ext import build_ext
from setuptools.command.sdist import sdist
from wheel.bdist_wheel import bdist_wheel

# use SDK source location from environment or try to guess
SRC_PATH = os.path.dirname(os.path.abspath(__file__))
OUSTER_SDK_PATH = os.getenv('OUSTER_SDK_PATH')
if OUSTER_SDK_PATH is None:
    OUSTER_SDK_PATH = os.path.join(SRC_PATH, "sdk")
if not os.path.exists(OUSTER_SDK_PATH):
    OUSTER_SDK_PATH = os.path.join(SRC_PATH, "..")
if not os.path.exists(os.path.join(OUSTER_SDK_PATH, "cmake")):
    raise RuntimeError("Could not guess OUSTER_SDK_PATH")


class CMakeExtension(Extension):
    def __init__(self, name, sourcedir=''):
        Extension.__init__(self, name, sources=[])
        self.sourcedir = os.path.abspath(sourcedir)


class CMakeBuild(build_ext):
    def run(self):
        import shutil

        if shutil.which('cmake') is None:
            raise RuntimeError("No cmake executable found on path")

        for ext in self.extensions:
            self.build_extension(ext)

    def build_extension(self, ext):
        extdir = os.path.abspath(
            os.path.dirname(self.get_ext_fullpath(ext.name)))
        # required for auto-detection of auxiliary "native" libs
        if not extdir.endswith(os.path.sep):
            extdir += os.path.sep

        cmake_args = [
            '-DCMAKE_LIBRARY_OUTPUT_DIRECTORY=' + extdir,
            '-DPYTHON_EXECUTABLE=' + sys.executable
        ]

        # Bug in pybind11 cmake strips symbols with RelWithDebInfo
        # https://github.com/pybind/pybind11/issues/1891
        cfg = 'Debug' if self.debug else 'Release'
        build_args = ['--config', cfg]

        if platform.system() == "Windows":
            cmake_args += ['-G', 'Visual Studio 15 2017 Win64']
            build_args += ['--', '/m']
        else:
            cmake_args += ['-DCMAKE_BUILD_TYPE=' + cfg]
            build_args += ['--', '-j2']

        env = os.environ.copy()
        env['CXXFLAGS'] = '{} -DVERSION_INFO=\\"{}\\"'.format(
            env.get('CXXFLAGS', ''), self.distribution.get_version())

        # allow specifying toolchain in env
        toolchain = env.get('CMAKE_TOOLCHAIN_FILE')
        if toolchain:
            cmake_args += ['-DCMAKE_TOOLCHAIN_FILE=' + toolchain]

        # specify VCPKG triplet in env
        triplet = env.get('VCPKG_TARGET_TRIPLET')
        if triplet:
            cmake_args += ['-DVCPKG_TARGET_TRIPLET=' + triplet]

        # pass OUSTER_SDK_PATH to cmake
        cmake_args += ['-DOUSTER_SDK_PATH=' + OUSTER_SDK_PATH]

        # specify additional cmake args
        extra_args = env.get('CMAKE_ARGS')
        if extra_args:
            cmake_args += [extra_args]

        if not os.path.exists(self.build_temp):
            os.makedirs(self.build_temp)
        subprocess.check_call(['cmake', ext.sourcedir] + cmake_args,
                              cwd=self.build_temp,
                              env=env)
        subprocess.check_call(['cmake', '--build', '.'] + build_args,
                              cwd=self.build_temp)


class sdk_sdist(sdist):
    """Allow including files from parent directory via symlink."""
    def run(self):
        created = False
        try:
            if not os.path.exists("sdk"):
                os.symlink("..", "sdk")
                created = True
            super().run()
        finally:
            if created:
                os.remove("sdk")


class sdk_bdist_wheel(bdist_wheel):
    """Copy files needed by wheel from SDK dir."""

    FILES = ["LICENSE", "LICENSE-bin"]

    def run(self):
        try:
            for file in self.FILES:
                shutil.copy(os.path.join(OUSTER_SDK_PATH, file), ".")
            super().run()
        finally:
            for file in self.FILES:
                if os.path.exists(file):
                    os.remove(file)


setup(
    name='ouster-sdk',
    url='https://github.com/ouster-lidar/ouster_example',
<<<<<<< HEAD
    version='0.4.1a0',
=======
    version='0.4.1',
>>>>>>> 64a6cbe6
    package_dir={'': 'src'},
    packages=find_namespace_packages(where='src'),
    namespace_packages=['ouster'],
    package_data={
        'ouster.client': ['py.typed', '_client.pyi'],
        'ouster.pcap': ['py.typed', '_pcap.pyi'],
        'ouster.sdk': ['py.typed', '_viz.pyi'],
    },
    author='Ouster SW Developers',
    description='Ouster sensor SDK',
    license='BSD 3-Clause License',
    ext_modules=[
        CMakeExtension('ouster.*'),
    ],
    cmdclass={
        'build_ext': CMakeBuild,
        'sdist': sdk_sdist,
        'bdist_wheel': sdk_bdist_wheel,
    },
    zip_safe=False,
    python_requires='>=3.7, <4',
    install_requires=[
        'more-itertools >=8.6',
        'numpy >=1.19, <2, !=1.19.4',
        'typing-extensions >=3.7',
    ],
    extras_require={
        'test': ['pytest >=7.0, <8'],
        'dev': ['flake8', 'mypy', 'pylsp-mypy', 'python-lsp-server', 'yapf'],
        'docs': [
            'Sphinx >=3.5',
            'sphinx-autodoc-typehints ==1.17.0',
            'sphinx-rtd-theme ==1.0.0',
            'sphinx-copybutton ==0.5.0',
            'docutils <0.18',
            'sphinx-tabs ==3.3.1',
            'open3d',
            'breathe ==4.33.1'
        ],
        'examples': [
            'matplotlib',
            'opencv-python',
            'laspy',
            'PyQt5; platform_system=="Windows"',
        ],
    },
    entry_points={'console_scripts': ['simple-viz=ouster.sdk.simple_viz:main']})<|MERGE_RESOLUTION|>--- conflicted
+++ resolved
@@ -124,11 +124,7 @@
 setup(
     name='ouster-sdk',
     url='https://github.com/ouster-lidar/ouster_example',
-<<<<<<< HEAD
-    version='0.4.1a0',
-=======
     version='0.4.1',
->>>>>>> 64a6cbe6
     package_dir={'': 'src'},
     packages=find_namespace_packages(where='src'),
     namespace_packages=['ouster'],
