# OS1 Example Client and ROS Node

## Contents
* `ouster_client/` contains a simple C++ client for the OS1 sensor
* `ouster_ros/` contains an example ROS node for publishing point cloud messages
* `ouster_viz/` contains a  visualizer for an OS1 sensor

## Building the Sample Client
* The sample client requires a compiler supporting C++11 or newer and CMake
* Build with `cd /path/to/ouster_example/ouster_client && mkdir build && cd build && cmake .. && make`

## Running the Sample Client
* The sample client includes a small driver program that just prints some data to the terminal
* Make sure the OS1 is connected to the network and has obtained a dhcp lease. See accompanying documentation for more details
* You should see a binary called `ouster_client_example` in your build directory on success
* Run `ouster_client_example <os1_hostname> <udp_data_dest>` where `<os1_hostname>` is the hostname or IP address of the OS1 sensor, and `<udp_data_dest>` is the IP to which the sensor should send lidar data

## Building the visualizer
* The visualizer is not built using ROS
* Build with `cd /path/to/ouster_example/ouster_viz && mkdir build && cd build && cmake .. && make`

## Running the visualizer (does not require ROS)
* The example visualiser can be used to display point clouds and range/intensity/noise images for the OS1 sensor
* You should see a binary called "viz" in your build directory on success
* Run `./viz <os1_hostname> <udp_data_dest>`, passing the same arguments as for `ouster_client_example`

## Building the visualizer
* The visualizer is not built using ROS
* Build with `cd /path/to/ouster_example/ouster_viz && mkdir build && cd build && cmake .. && make`

## Running the visualizer (does not require ROS)
* The example visualiser can be used to display point clouds and range/intensity/noise images for the OS1 sensor
* You should see a binary called "viz" in your build directory on success
* Run `./viz <os1_hostname> <udp_data_dest_ip>`, passing the same arguments as for `ouster_client_example`

## Building the Sample ROS Node
* Supports Ubuntu 16.04 with ROS Kinetic (for ouster_ros)
* ROS installation instructions can be found [here](http://wiki.ros.org/kinetic/Installation/Ubuntu)
* Additionally requires ros-kinetic-pcl-ros and, optionally, ros-kinetic-rviz for visualization
* Be sure to source the ROS setup script before building. For example:`source /opt/ros/kinetic/setup.bash`
* Both packages can be built by catkin by moving them into a catkin workspace
* Build with `mkdir myworkspace && cd myworkspace && ln -s /path/to/ouster_example ./src && catkin_make`

## Running the Sample ROS Node
* Set up the ROS environment with `source /path/to/myworkspace/devel/setup.bash` in a new terminal for each command below
* For use with a running sensor:
<<<<<<< HEAD
  - To publish OS1 data as ROS topic `roslaunch ouster_ros os1.launch os1_hostname:=<os1_hostname> os1_udp_dest:=<udp_data_dest_ip>` where `<os1_hostname>` can be the hostname or IP of the OS1 device and `<udp_data_dest_ip>` is the IP to which the sensor should send data
=======
  - To publish OS1 data as ROS topic `roslaunch ouster_ros os1.launch os1_hostname:=<os1_hostname> os1_udp_dest:=<udp_data_dest>` where `<os1_hostname>` can be the hostname or IP of the OS1 device and `<udp_data_dest>` is the IP to which the sensor should send data
>>>>>>> 9a7ffc56
  - To record raw sensor output, run `rosbag record /os1_node/imu_packets /os1_node/lidar_packets` in another terminal
  - Note: os1_node/lidar_packets and os1_node/imu_packets are the "raw data" topics, while os1_node/points is the ROS compatible XYZ topic and os1_node/imu is the ROS compatible IMU topic
  - To visualize output, run `rviz -d /path/to/ouster_ros/viz.rviz` in another terminal
* For use with recorded sensor data:
  - To replay raw sensor output, run `roslaunch ouster_ros os1.launch replay:=true`
  - In a second terminal, run `rosbag play --clock <bagfile>`
  - To visualize output, run `rviz -d /path/to/ouster_ros/viz.rviz` in another terminal
* Sample raw sensor output is available [here](https://data.ouster.io/sample-data-2018-08-29)<|MERGE_RESOLUTION|>--- conflicted
+++ resolved
@@ -24,15 +24,6 @@
 * You should see a binary called "viz" in your build directory on success
 * Run `./viz <os1_hostname> <udp_data_dest>`, passing the same arguments as for `ouster_client_example`
 
-## Building the visualizer
-* The visualizer is not built using ROS
-* Build with `cd /path/to/ouster_example/ouster_viz && mkdir build && cd build && cmake .. && make`
-
-## Running the visualizer (does not require ROS)
-* The example visualiser can be used to display point clouds and range/intensity/noise images for the OS1 sensor
-* You should see a binary called "viz" in your build directory on success
-* Run `./viz <os1_hostname> <udp_data_dest_ip>`, passing the same arguments as for `ouster_client_example`
-
 ## Building the Sample ROS Node
 * Supports Ubuntu 16.04 with ROS Kinetic (for ouster_ros)
 * ROS installation instructions can be found [here](http://wiki.ros.org/kinetic/Installation/Ubuntu)
@@ -44,11 +35,7 @@
 ## Running the Sample ROS Node
 * Set up the ROS environment with `source /path/to/myworkspace/devel/setup.bash` in a new terminal for each command below
 * For use with a running sensor:
-<<<<<<< HEAD
-  - To publish OS1 data as ROS topic `roslaunch ouster_ros os1.launch os1_hostname:=<os1_hostname> os1_udp_dest:=<udp_data_dest_ip>` where `<os1_hostname>` can be the hostname or IP of the OS1 device and `<udp_data_dest_ip>` is the IP to which the sensor should send data
-=======
   - To publish OS1 data as ROS topic `roslaunch ouster_ros os1.launch os1_hostname:=<os1_hostname> os1_udp_dest:=<udp_data_dest>` where `<os1_hostname>` can be the hostname or IP of the OS1 device and `<udp_data_dest>` is the IP to which the sensor should send data
->>>>>>> 9a7ffc56
   - To record raw sensor output, run `rosbag record /os1_node/imu_packets /os1_node/lidar_packets` in another terminal
   - Note: os1_node/lidar_packets and os1_node/imu_packets are the "raw data" topics, while os1_node/points is the ROS compatible XYZ topic and os1_node/imu is the ROS compatible IMU topic
   - To visualize output, run `rviz -d /path/to/ouster_ros/viz.rviz` in another terminal
